# -*- coding: latin-1 -*-
"""
.. module:: gpyfft
   :platform: Windows, Linux
   :synopsis: A Python wrapper for the OpenCL FFT library APPML/clAmdFft from AMD

.. moduleauthor:: Gregor Thalhammer
"""

import cython
import pyopencl as cl

ctypedef long int voidptr_t

DEF MAX_QUEUES = 5
DEF MAX_WAITFOR_EVENTS = 10

error_dict = {
    CLFFT_SUCCESS: 'no error',
    CLFFT_BUGCHECK: 'Bugcheck',
    CLFFT_NOTIMPLEMENTED: 'Functionality is not implemented yet.',
    CLFFT_TRANSPOSED_NOTIMPLEMENTED: 'Transposed functionality is not implemented for this transformation.',
    CLFFT_FILE_NOT_FOUND: 'Tried to open an existing file on the host system, but failed.',
    CLFFT_FILE_CREATE_FAILURE: 'Tried to create a file on the host system, but failed.',
    CLFFT_VERSION_MISMATCH: 'Version conflict between client and library.',
    CLFFT_INVALID_PLAN: 'Invalid plan.',
    CLFFT_DEVICE_NO_DOUBLE: 'Double precision not supported on this device.',
    }

class GpyFFT_Error(Exception):
    """Exception wrapper for errors returned from underlying AMD library calls"""
    def __init__(self, errorcode):
        self.errorcode = errorcode

    def __str__(self):
        error_desc = error_dict.get(self.errorcode)
        if error_desc is None:
            try:
                error_desc = cl.status_code.to_string(self.errorcode)
            except ValueError:
                error_desc = "unknown error %d", self.errorcode
        return repr(error_desc)

cdef inline bint errcheck(clfftStatus result) except True:
    cdef bint is_error = (result != CLFFT_SUCCESS)
    if is_error:
        raise GpyFFT_Error(result)
    return is_error

#main class
#TODO: need to initialize (and destroy) at module level
cdef class GpyFFT(object):
    """The GpyFFT object is the primary interface to the AMD FFT library"""
    def __cinit__(self, debug = False):
        cdef clfftSetupData setup_data
        errcheck(clfftInitSetupData(&setup_data))
        if debug:
            setup_data.debugFlags |= CLFFT_DUMP_PROGRAMS
        errcheck(clfftSetup(&setup_data))

    def __dealloc__(self):
        errcheck(clfftTeardown())

    def get_version(self):
        """returns the version of the underlying AMD FFT library

        Parameters
        ----------
            None

        Returns
        -------
            out : tuple
                the major, minor, and patch level of the AMD FFT library

        Raises
        ------
        GpyFFT_Error
                An error occurred accessing the clfftGetVersion function
                
        Notes
        -----
            The underlying AMD FFT call is 'clfftCreateDefaultPlan'
        """

        cdef cl_uint major, minor, patch
        errcheck(clfftGetVersion(&major, &minor, &patch))
        return (major, minor, patch)
    
    def create_plan(self, context, tuple shape):
        """creates an FFT Plan object based on the requested dimensionality

        Parameters
        ----------
        context : `pypencl.Context`

        shape : tuple of int
            containing from one to three integers, specifying the
            length of each requested dimension of the FFT

        Returns
        -------
        plan : `Plan`
            The generated gpyfft.Plan.

        Raises
        ------
            ValueError
                when `shape` isn't a tuple of length 1, 2 or 3
            TypeError
                when the context argument is not a `pyopencl.Context`

        """

        return Plan(context, shape, self)

#@cython.internal
cdef class Plan(object):
    """A plan is the collection of (almost) all parameters needed to specify 
    an FFT computation. This includes:

    * What pyopencl context executes the transform?
    * Is this a 1D, 2D or 3D transform?
    * What are the lengths or extents of the data in each dimension?
    * How many datasets are being transformed?
    * What is the data precision?
    * Should a scaling factor be applied to the transformed data?
    * Does the output transformed data replace the original input data in the same buffer (or buffers), or is the output data written to a different buffer (or buffers).
    * How is the input data stored in its data buffers?
    * How is the output data stored in its data buffers?

    The plan does not include:

    * The pyopencl handles to the input and output data buffers.
    * The pyopencl handle to a temporary scratch buffer (if needed).
    * Whether to execute a forward or reverse transform.

    These are specified later, when the plan is executed.
    """

    cdef clfftPlanHandle plan
    cdef object lib

    def __dealloc__(self):
        if self.plan:
            errcheck(clfftDestroyPlan(&self.plan))

    def __cinit__(self):
        self.plan = 0

    def __init__(self, context, tuple shape, lib):
        """Instantiates a Plan object

        Plan objects are created internally by gpyfft; normally
        a user does not create these objects

        Parameters
        ----------
        contex : pyopencl.Context
               http://documen.tician.de/pyopencl/runtime.html#pyopencl.Context

        shape  : tuple
               the dimensionality of the transform

        lib    :  no idea
               this is a thing that does lib things

        Raises
        ------
            ValueError
                when the shape isn't a tuple of length 1, 2 or 3
            TypeError
                because the context argument isn't a valid pyopencl.Context

        Notes
        -----
            The underlying AMD FFT call is 'clfftCreateDefaultPlan'
        """
    
        self.lib = lib
        if not isinstance(context, cl.Context):
            raise TypeError('expected cl.Context as type of first argument')
        
        cdef cl_context context_handle = <cl_context><voidptr_t>context.int_ptr

        ndim = len(shape)
        if ndim not in (1,2,3):
            raise ValueError('expected shape to be tuple of length 1,2 or 3')

        cdef size_t lengths[3]
        cdef int i
        for i in range(ndim):
            lengths[i] = shape[i]
        
        cdef clfftDim ndim_cl
        if ndim==1:
            ndim_cl = CLFFT_1D
        elif ndim==2:
            ndim_cl = CLFFT_2D
        elif ndim==3:
            ndim_cl = CLFFT_3D

        clfftCreateDefaultPlan(&self.plan, context_handle, ndim_cl, &lengths[0])

    property precision:
        """the floating point precision of the FFT data"""    
        def __get__(self):
            cdef clfftPrecision precision
            errcheck(clfftGetPlanPrecision(self.plan, &precision))
            return precision
        def __set__(self, clfftPrecision value):
            errcheck(clfftSetPlanPrecision(self.plan, value))

    property scale_forward:
        """the scaling factor to be applied to the FFT data for forward transforms"""    
        def __get__(self):
            cdef cl_float scale
            errcheck(clfftGetPlanScale(self.plan, CLFFT_FORWARD, &scale))
            return scale
        def __set__(self, cl_float value):
            errcheck(clfftSetPlanScale(self.plan, CLFFT_FORWARD, value))

    property scale_backward:
        """the scaling factor to be applied to the FFT data for backward transforms"""        
        def __get__(self):
            cdef cl_float scale
            errcheck(clfftGetPlanScale(self.plan, CLFFT_BACKWARD, &scale))
            return scale
        def __set__(self, cl_float value):
            errcheck(clfftSetPlanScale(self.plan, CLFFT_BACKWARD, value))

    property batch_size:
        """the number of discrete arrays that this plan can handle concurrently"""    
        def __get__(self):
            cdef size_t nbatch
            errcheck(clfftGetPlanBatchSize(self.plan, &nbatch))
            return nbatch
        def __set__(self, nbatch):
            errcheck(clfftSetPlanBatchSize(self.plan, nbatch))

    cdef clfftDim get_dim(self):
        cdef clfftDim dim
        cdef cl_uint size
        errcheck(clfftGetPlanDim(self.plan, &dim, &size))
        return dim
            
    property shape:
        """the length of each dimension of the FFT"""
        def __get__(self):
            cdef clfftDim dim = self.get_dim()
            cdef size_t sizes[3]
            errcheck(clfftGetPlanLength(self.plan, dim, &sizes[0]))
            if dim == 1:
                return (sizes[0],)
            elif dim == 2:
                return (sizes[0], sizes[1])
            elif dim == 3:
                return (sizes[0], sizes[1], sizes[2])

        def __set__(self, tuple shape):
            assert len(shape) <= 3
            cdef clfftDim dim = <clfftDim>len(shape)
            #errcheck(clfftSetPlanDim(self.plan, dim))
            cdef size_t sizes[3]
            cdef int i
            for i in range(len(shape)):
                sizes[i] = shape[i]
            errcheck(clfftSetPlanLength(self.plan, dim, &sizes[0]))

    property strides_in:
        """the distance between consecutive elements for input buffers
        in a dimension"""    
        def __get__(self):
            cdef clfftDim dim = self.get_dim()
            cdef size_t strides[3]
            errcheck(clfftGetPlanInStride(self.plan, dim, strides))
            if dim == 1:
                return (strides[0],)
            elif dim == 2:
                return (strides[0], strides[1])
            elif dim == 3:
                return (strides[0], strides[1], strides[2])

        def __set__(self, tuple strides):
            assert len(strides) <= 3
            cdef clfftDim dim = <clfftDim>len(strides)
            cdef size_t c_strides[3]
            cdef int i
            for i in range(dim):
                c_strides[i] = strides[i]
            errcheck(clfftSetPlanInStride(self.plan, dim, &c_strides[0]))

    property strides_out:
        """the distance between consecutive elements for output buffers 
        in a dimension"""        
        def __get__(self):            
            cdef clfftDim dim = self.get_dim()
            cdef size_t strides[3]
            errcheck(clfftGetPlanOutStride(self.plan, dim, strides))
            if dim == 1:
                return (strides[0],)
            elif dim == 2:
                return (strides[0], strides[1])
            elif dim == 3:
                return (strides[0], strides[1], strides[2])

        def __set__(self, tuple strides):
            assert len(strides) <= 3
            cdef clfftDim dim = <clfftDim>len(strides)
            cdef size_t c_strides[3]
            cdef int i
            for i in range(dim):
                c_strides[i] = strides[i]
            errcheck(clfftSetPlanOutStride(self.plan, dim, &c_strides[0]))
            
    property distances:
        """the distance between array objects"""    
        def __get__(self):
            cdef size_t dist_in, dist_out
            errcheck(clfftGetPlanDistance(self.plan, &dist_in, &dist_out))
            return (dist_in, dist_out)
        def __set__(self, tuple distances):
            assert len(distances) == 2
            errcheck(clfftSetPlanDistance(self.plan, distances[0], distances[1]))

    property layouts:
        """the expected layout of the output buffers"""        
        def __get__(self):
            cdef clfftLayout layout_in, layout_out
            errcheck(clfftGetLayout(self.plan, &layout_in, &layout_out))
            return (layout_in, layout_out)
        def __set__(self, tuple layouts):
            assert len(layouts) == 2
            errcheck(clfftSetLayout(self.plan, layouts[0], layouts[1]))
        
    property inplace:
        """determines if the input buffers are going to be overwritten with 
        results (True == inplace, False == out of place)"""    
        def __get__(self):
            cdef clfftResultLocation placeness
            errcheck(clfftGetResultLocation(self.plan, &placeness))
            return placeness == CLFFT_INPLACE
        def __set__(self, value):
            cdef clfftResultLocation placeness
            if value:
                placeness = CLFFT_INPLACE
            else:
                placeness = CLFFT_OUTOFPLACE
            errcheck(clfftSetResultLocation(self.plan, placeness))

    property temp_array_size:
        """Buffer size (in bytes), which may be needed internally for
        an intermediate buffer. Requires that transform plan is baked
        before."""    
        def __get__(self):
            cdef size_t buffersize
            errcheck(clfftGetTmpBufSize(self.plan, &buffersize))
            return buffersize

    property transpose_result:
        """the final transpose setting of a multi-dimensional FFT
        
        True: transpose the final result (default)
        False: skip final transpose
        """    
        def __get__(self):
            cdef clfftResultTransposed transposed
            errcheck(clfftGetPlanTransposeResult(self.plan, &transposed))
            return transposed == CLFFT_TRANSPOSED
        def __set__(self, transpose):
            cdef clfftResultTransposed transposed
            if transpose:
                transposed = CLFFT_TRANSPOSED
            else:
                transposed = CLFFT_NOTRANSPOSE
            errcheck(clfftSetPlanTransposeResult(self.plan, transposed))

    def bake(self, queues):
        """Prepare the plan for execution.

        Prepares and compiles OpenCL kernels internally used to
        perform the transform. At this point, the clfft runtime
        applies all implemented optimizations, possibly including
        running kernel experiments on the devices in the plan
        context. This can take a long time to execute. If not called,
        this is performed when the plan is execute for the first time.

        Parameters
        ----------
            queues : `pyopencl.CommandQueue` or list of `pyopencl.CommandQueue`

        Returns
        -------
            None

        Raises
        ------
            `GpyFFT_Error`
                An error occurred accessing the clfftBakePlan function

        Notes
        -----
            The underlying AMD FFT call is 'clfftBakePlan'
        """

        if isinstance(queues, cl.CommandQueue):
            queues = (queues,)
        cdef int n_queues = len(queues)
        assert n_queues <= MAX_QUEUES
        cdef cl_command_queue queues_[MAX_QUEUES]
        cdef int i
        for i in range(n_queues):
            assert isinstance(queues[i], cl.CommandQueue)
            queues_[i] = <cl_command_queue><voidptr_t>queues[i].int_ptr
<<<<<<< HEAD
        errcheck(clAmdFftBakePlan(self.plan,
=======
        errcheck(clfftBakePlan(self.plan,
>>>>>>> 0d7fc675
                                  n_queues, queues_,
                                  NULL, NULL))

    def enqueue_transform(self, 
                         queues, 
                         in_buffers, 
                         out_buffers = None,
                         direction_forward = True, 
                         wait_for_events = None, 
                         temp_buffer = None,
                         ):
        """Enqueue an FFT transform operation, and return immediately.

        Parameters
        ----------
        queues : pyopencl.CommandQueue or iterable of pyopencl.CommandQueue

        in_buffers : pyopencl.Buffer or iterable (1 or 2 items) of pyopencl.Buffer

        out_buffers : pyopencl.Buffer or iterable (1 or 2 items) of pyopencl.Buffer, optional
            can be None for inplace transforms

        Other Parameters
        ----------------

        direction_forward : bool, optional
            Perform forward transform (default True).

        wait_for_events : iterable of pyopencl.Event, optional
            Ensures that all events in this list have finished
            execution before transform is performed.

        temp_buffer : pyopencl.Buffer, optional
            For intermediate results a temporary buffer can be
            provided. The size (in bytes) of this buffer is given by
            the `temp_array_size` property.

        Returns
        -------
            tuple of `pyopencl.Event`, one event for each command queue in `queues`

        Raises
        ------
            `GpyFFT_Error`
                An error occurred accessing the clfftEnqueueTransform function

        Notes
        -----
            The underlying AMD FFT call is 'clfftEnqueueTransform'
        """

        cdef int i

        cdef clfftDirection direction
        if direction_forward:
            direction = CLFFT_FORWARD
        else:
            direction = CLFFT_BACKWARD
            
        cdef cl_command_queue queues_[MAX_QUEUES]
        if isinstance(queues, cl.CommandQueue):
            queues = (queues,)
        n_queues = len(queues)
        assert n_queues <= MAX_QUEUES
        for i, queue in enumerate(queues):
            assert isinstance(queue, cl.CommandQueue)
            queues_[i] = <cl_command_queue><voidptr_t>queue.int_ptr
            
        cdef cl_event wait_for_events_array[MAX_WAITFOR_EVENTS]
        cdef cl_event* wait_for_events_ = NULL
        cdef n_waitfor_events = 0
        if wait_for_events is not None:
            n_waitfor_events = len(wait_for_events)
            assert n_waitfor_events <= MAX_WAITFOR_EVENTS
            for i, event in enumerate(wait_for_events):
                assert isinstance(event, cl.Event)
                wait_for_events_array[i] = <cl_event><voidptr_t>event.int_ptr
            wait_for_events_ = &wait_for_events_array[0]

        cdef cl_mem in_buffers_[2]
        if isinstance(in_buffers, cl.Buffer):
            in_buffers = (in_buffers,)
        n_in_buffers = len(in_buffers)
        assert n_in_buffers <= 2
        for i, in_buffer in enumerate(in_buffers):
            assert isinstance(in_buffer, cl.Buffer)
            in_buffers_[i] = <cl_mem><voidptr_t>in_buffer.int_ptr

        cdef cl_mem out_buffers_array[2]
        cdef cl_mem* out_buffers_ = NULL
        if out_buffers is not None:
            if isinstance(out_buffers, cl.Buffer):
                out_buffers = (out_buffers,)
            n_out_buffers = len(out_buffers)
            assert n_out_buffers in (1,2)
            for i, out_buffer in enumerate(out_buffers):
                assert isinstance(out_buffer, cl.Buffer)
                out_buffers_array[i] = <cl_mem><voidptr_t>out_buffer.int_ptr
            out_buffers_ = &out_buffers_array[0]

        cdef cl_mem tmp_buffer_ = NULL
        if temp_buffer is not None:
            assert isinstance(temp_buffer, cl.Buffer)
            tmp_buffer_ = <cl_mem><voidptr_t>temp_buffer.int_ptr

        cdef cl_event out_cl_events[MAX_QUEUES]

        errcheck(clfftEnqueueTransform(self.plan,
                                          direction,
                                          n_queues,
                                          &queues_[0],
                                          n_waitfor_events,
                                          &wait_for_events_[0],
                                          out_cl_events,
                                          &in_buffers_[0],
                                          out_buffers_,
                                          tmp_buffer_))
        
        return tuple((cl.Event.from_cl_event_as_int(<long>out_cl_events[i]) for i in range(n_queues)))
            
        
            
        
        

#gpyfft = GpyFFT()


#cdef Plan PlanFactory():
    #cdef Plan instance = Plan.__new__(Ref)
    #instance.plan = None
    #return instance<|MERGE_RESOLUTION|>--- conflicted
+++ resolved
@@ -412,11 +412,7 @@
         for i in range(n_queues):
             assert isinstance(queues[i], cl.CommandQueue)
             queues_[i] = <cl_command_queue><voidptr_t>queues[i].int_ptr
-<<<<<<< HEAD
-        errcheck(clAmdFftBakePlan(self.plan,
-=======
         errcheck(clfftBakePlan(self.plan,
->>>>>>> 0d7fc675
                                   n_queues, queues_,
                                   NULL, NULL))
 
