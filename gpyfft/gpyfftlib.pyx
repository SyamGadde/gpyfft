--- conflicted
+++ resolved
@@ -10,7 +10,6 @@
 import cython
 import pyopencl as cl
 from libc.stdlib cimport malloc, free
-from libc.stdint cimport intptr_t
 
 #ctypedef long int voidptr_t
 #ctypedef long long int voidptr_t
@@ -673,12 +672,8 @@
                 clReleaseMemObject(out_buffers_[i])
 
         #return tuple((cl.Event.from_cl_event_as_int(<long>out_cl_events[i]) for i in range(n_queues)))
-<<<<<<< HEAD
-        return tuple((cl.Event.from_int_ptr(<intptr_t>out_cl_events[i], retain=False) for i in range(n_queues)))
-=======
         #return tuple((cl.Event.from_int_ptr(<long long>out_cl_events[i], retain=False) for i in range(n_queues)))
         return tuple((cl.Event.from_int_ptr(<voidptr_t>out_cl_events[i], retain=False) for i in range(n_queues)))
->>>>>>> 823fa324
             
         
             
