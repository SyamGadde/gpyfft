--- conflicted
+++ resolved
@@ -29,21 +29,13 @@
         in_type = in_array.dtype
         in_kind = in_type.kind
         in_itemsize = in_type.itemsize
-<<<<<<< HEAD
-        assert in_kind in ('c', 'f') and in_itemsize in (4, 8), "Input array must be float32, float64, complex64, or complex128"
-=======
         assert in_kind in ('c', 'f') and in_itemsize in (4, 8, 16), "Input array must be float32, float64, complex64, or complex128"
->>>>>>> a7e5af2e
         out_kind = None
         if not t_inplace:
             out_type = out_array.dtype
             out_kind = out_type.kind
             out_itemsize = out_type.itemsize
-<<<<<<< HEAD
-            assert out_kind in ('c', 'f') and out_itemsize in (4, 8), "Output array must be float32, float64, complex64, or complex128"
-=======
             assert out_kind in ('c', 'f') and out_itemsize in (4, 8, 16), "Output array must be float32, float64, complex64, or complex128"
->>>>>>> a7e5af2e
         assert not (in_kind == 'f' and out_kind == 'f'), "Input and output can't both be real!"
         assert not (real and (in_kind == 'c' and  out_kind == 'c')), "Input and output are both complex but real=True is specified!"
         if (in_kind == 'f' or out_kind == 'f') and not real:
@@ -59,12 +51,8 @@
             real_axis = axes_transform[0]
 
         if out_array is not None:
-<<<<<<< HEAD
-            t_strides_out, t_distance_out, t_batchsize_out, t_shape_out, foo = self.calculate_transform_strides(axes, out_array)
-=======
             t_strides_out, t_distance_out, t_batchsize_out, t_shape_out, foo = self.calculate_transform_strides(
                 axes, out_array)
->>>>>>> a7e5af2e
 
             #assert t_batchsize_out == t_batchsize_in and t_shape == t_shape_out, 'input and output size does not match' #TODO: fails for real-to-complex
 
