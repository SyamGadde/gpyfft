--- conflicted
+++ resolved
@@ -13,28 +13,46 @@
     def __init__(self, context, queue, in_array, out_array=None, axes = None,
                  fast_math = False,
                  real=False,
+                 fft_shape = None, # required only for in-place complex-to-real
                  callbacks=None, #dict: 'pre', 'post'
     ):
         # Callbacks: dict(pre=b'pre source (kernel named pre!)')
         self.context = context
         self.queue = queue
 
+        t_inplace = out_array is None
+
+        # in case of real transforms double-check parameters and also
+        # calculate expected transform sizes
+        in_type = in_array.dtype
+        in_kind = in_type.kind
+        in_itemsize = in_type.itemsize
+        assert in_kind in ('c', 'f') and in_itemsize in (4, 8, 16), "Input array must be float32, float64, complex64, or complex128"
+        out_kind = None
+        if not t_inplace:
+            out_type = out_array.dtype
+            out_kind = out_type.kind
+            out_itemsize = out_type.itemsize
+            assert out_kind in ('c', 'f') and out_itemsize in (4, 8, 16), "Output array must be float32, float64, complex64, or complex128"
+        assert not (in_kind == 'f' and out_kind == 'f'), "Input and output can't both be real!"
+        assert not (real and (in_kind == 'c' and  out_kind == 'c')), "Input and output are both complex but real=True is specified!"
+        if (in_kind == 'f' or out_kind == 'f') and not real:
+            real = True
+            sys.stderr.write("Setting 'real' to True because input or output is real (specify real=True to avoid this warning)\n")
+        if not t_inplace and not real:
+            assert in_itemsize == out_itemsize, "Input and output arrays must have same precision in complex->complex transforms!"
+        # all in/out datatypes are consistent with each other
+
         t_strides_in, t_distance_in, t_batchsize_in, t_shape, axes_transform = self.calculate_transform_strides(axes, in_array)
 
-<<<<<<< HEAD
         if real:
             real_axis = axes_transform[0]
 
         if not t_inplace:
-=======
-        if out_array is not None:
-            t_inplace = False
->>>>>>> e5fc9700
             t_strides_out, t_distance_out, t_batchsize_out, t_shape_out, foo = self.calculate_transform_strides(
                 axes, out_array)
 
             #assert t_batchsize_out == t_batchsize_in and t_shape == t_shape_out, 'input and output size does not match' #TODO: fails for real-to-complex
-<<<<<<< HEAD
 
         else:
             if real:
@@ -112,14 +130,7 @@
                     if fft_shape is not None:
                         assert tuple(fft_shape) == expected_in_shape, "fft_shape set incorrectly (in any case, not necessary to send fft_shape for out-of-place complex-to-real)"
 
-=======
-            
-        else:
-            t_inplace = True
-            t_strides_out, t_distance_out = t_strides_in, t_distance_in
->>>>>>> e5fc9700
-
-        
+
         #assert np.issubclass(in_array.dtype, np.complexfloating) and \
         #    np.issubclass(in_array.dtype, np.complexfloating), \
                 
@@ -132,16 +143,9 @@
         elif in_array.dtype in (np.float64, np.complex128):
             precision = gfft.CLFFT_DOUBLE
 
-        #TODO: add assertions that precision match
         if in_array.dtype in (np.float32, np.float64):
             layout_in = gfft.CLFFT_REAL
             layout_out = gfft.CLFFT_HERMITIAN_INTERLEAVED
-
-            expected_out_shape = list(in_array.shape)
-            expected_out_shape[axes_transform[0]] = expected_out_shape[axes_transform[0]]//2 + 1
-            assert out_array.shape == tuple(expected_out_shape), \
-                'output array shape %s does not match expected shape: %s'%(out_array.shape,expected_out_shape)
-
         elif in_array.dtype in (np.complex64, np.complex128):
             if not real:
                 layout_in = gfft.CLFFT_COMPLEX_INTERLEAVED
@@ -150,7 +154,11 @@
                 # complex-to-real transform
                 layout_in = gfft.CLFFT_HERMITIAN_INTERLEAVED
                 layout_out = gfft.CLFFT_REAL
-                t_shape = t_shape_out
+                if t_inplace:
+                    t_shape = tuple((fft_shape[x] for x in axes_transform))
+                else:
+                    t_shape = t_shape_out
+
 
         self.t_shape = t_shape
         self.batchsize = t_batchsize_in
