--- conflicted
+++ resolved
@@ -173,23 +173,12 @@
                             'C' if data.flags.c_contiguous else 'F',  
                             'C' if result.flags.c_contiguous else 'F',  
                             t_ms, gflops
-<<<<<<< HEAD
-                            )
-                        assert_array_almost_equal(result.get(), npfftn(data.get(), axes = axes)) #never fails ??????
-                    except gpyfft.GpyFFT_Error, e:
-                        print e
-                    except AssertionError, e:
-                        print e
-                    except Exception, e:
-                        print e
-=======
                             ))
                         assert_array_almost_equal(result.get(), npfftn(data.get(), axes = axes))
                     except gpyfft.GpyFFT_Error as e:
                         print(e)
                     except AssertionError as e:
                         print(e)
->>>>>>> fc54dede
 
         print()
         print('in place transforms', nd_dataC.shape)
@@ -211,13 +200,8 @@
                 axes,
                 'C' if data.flags.c_contiguous else 'F',
                 t_ms, gflops
-<<<<<<< HEAD
                 )
             #assert_array_almost_equal(data.get(queue=queue), npfftn(nd_data, axes = axes)) #never fails ????
-=======
-                ))
-            assert_array_almost_equal(data.get(queue=queue), npfftn(nd_data, axes = axes))
->>>>>>> fc54dede
 
 
 
