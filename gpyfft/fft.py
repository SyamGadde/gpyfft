--- conflicted
+++ resolved
@@ -22,7 +22,6 @@
         self.context = context
         self.queue = queue
 
-<<<<<<< HEAD
         t_inplace = out_array is None
 
         # in case of real transforms double-check parameters and also
@@ -46,18 +45,13 @@
             assert in_itemsize == out_itemsize, "Input and output arrays must have same precision in complex->complex transforms!"
         # all in/out datatypes are consistent with each other
 
-        t_strides_in, t_distance_in, t_batchsize_in, t_shape, axes_transform = self.calculate_transform_strides(
-            axes, in_array.shape, in_array.strides, in_array.dtype)
-=======
         t_strides_in, t_distance_in, t_batchsize_in, t_shape, axes_transform = self.calculate_transform_strides(axes, in_array)
->>>>>>> fa09c0f1
 
         if real:
             real_axis = axes_transform[0]
 
         if out_array is not None:
-            t_strides_out, t_distance_out, t_batchsize_out, t_shape_out, foo = self.calculate_transform_strides(
-                axes, out_array)
+            t_strides_out, t_distance_out, t_batchsize_out, t_shape_out, foo = self.calculate_transform_strides(axes, out_array)
 
             #assert t_batchsize_out == t_batchsize_in and t_shape == t_shape_out, 'input and output size does not match' #TODO: fails for real-to-complex
 
